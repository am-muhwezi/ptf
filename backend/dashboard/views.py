--- conflicted
+++ resolved
@@ -7,21 +7,17 @@
 from datetime import timedelta
 from members.models import Member
 from bookings.models import Booking
-from ptf.permissions import IsStaffOrSuperUser
 
 from .services import get_dashboard_statistics
 
 
 class DashboardStatsView(APIView):
     """
-    Dashboard statistics view - Staff and Superuser only
+    Dashboard statistics view with authentication
     """
 
     authentication_classes = [JWTAuthentication, SessionAuthentication]
-<<<<<<< HEAD
-=======
     permission_classes = [permissions.IsAuthenticated]
->>>>>>> c8e7474b
 
     def get(self, request):
         try:
@@ -36,14 +32,11 @@
 
 class DashboardNotificationsView(APIView):
     """
-    Dashboard notifications view - Staff and Superuser only
+    Dashboard notifications view with authentication
     """
 
     authentication_classes = [JWTAuthentication, SessionAuthentication]
-<<<<<<< HEAD
-=======
     permission_classes = [permissions.IsAuthenticated]
->>>>>>> c8e7474b
 
     def get(self, request):
         try:
@@ -100,11 +93,7 @@
 
             # Check for pending bookings
             pending_bookings = Booking.objects.filter(
-<<<<<<< HEAD
-                status="pending", booking_date__date__gte=today
-=======
                 status="pending", booking_date__gte=today
->>>>>>> c8e7474b
             ).order_by("booking_date")[:5]
 
             for booking in pending_bookings:
