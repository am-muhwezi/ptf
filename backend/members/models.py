from django.db import models
from django.utils import timezone


class Location(models.Model):
    """Simple outdoor location reference for member differentiation"""
    name = models.CharField(max_length=100, unique=True)
    code = models.CharField(max_length=20, unique=True)
    
    class Meta:
        ordering = ['name']
    
    def __str__(self):
        return f"{self.name} ({self.code})"


class Member(models.Model):
    """Normalized member model - personal information only"""
    
    BLOOD_GROUPS = [
        ("A+", "A+"),
        ("A-", "A-"),
        ("B+", "B+"),
        ("B-", "B-"),
        ("AB+", "AB+"),
        ("AB-", "AB-"),
        ("O+", "O+"),
        ("O-", "O-"),
        ("nil", "Not Specified"),
    ]

    STATUS_CHOICES = [
        ("active", "Active"),
        ("inactive", "Inactive"),
        ("suspended", "Suspended"),
    ]
    
    # Personal information only
    first_name = models.CharField(max_length=100)
    last_name = models.CharField(max_length=100)
    email = models.EmailField(unique=True, blank=True, null=True)
    phone = models.CharField(max_length=15, blank=True, null=True)
    address = models.TextField(blank=True, null=True)
    date_of_birth = models.DateField(blank=True, null=True)
    id_passport = models.CharField(max_length=50, blank=True, null=True)
    blood_group = models.CharField(max_length=3, choices=BLOOD_GROUPS, default='nil')
    emergency_contact = models.CharField(max_length=100, blank=True, null=True)
    emergency_phone = models.CharField(max_length=15, blank=True, null=True)
    medical_conditions = models.TextField(blank=True, null=True)
    
    # Status and tracking
    status = models.CharField(max_length=10, choices=STATUS_CHOICES, default='active')
    registration_date = models.DateTimeField(auto_now_add=True)
    total_visits = models.PositiveIntegerField(default=0)
    last_visit = models.DateTimeField(blank=True, null=True)
    
    # Metadata
    created_at = models.DateTimeField(auto_now_add=True)
    updated_at = models.DateTimeField(auto_now=True)
    
    
    class Meta:
        ordering = ['-registration_date']
<<<<<<< HEAD
        indexes = [
            models.Index(fields=['first_name']),
            models.Index(fields=['last_name']),
            models.Index(fields=['email']),
            models.Index(fields=['phone']),
            models.Index(fields=['status']),
            models.Index(fields=['first_name', 'last_name']),
        ]
=======
        constraints = [
            models.UniqueConstraint(
                fields=['id_passport'],
                condition=models.Q(id_passport__isnull=False) & ~models.Q(id_passport=''),
                name='unique_id_passport_when_not_null'
            )
        ]
    
    def clean(self):
        # Convert empty string to None for id_passport to avoid unique constraint issues
        if self.id_passport == '':
            self.id_passport = None
    
    def save(self, *args, **kwargs):
        self.clean()
        super().save(*args, **kwargs)
>>>>>>> c8e7474b
    
    def __str__(self):
        return f"{self.first_name} {self.last_name}"

    @property
    def full_name(self):
        return f"{self.first_name} {self.last_name}"

    def update_visit_count(self):
        """Update total visits when member checks in"""
        self.total_visits += 1
        self.last_visit = timezone.now()
        self.save()
    
    @property 
    def membership_type(self):
        """Get the member's current membership type"""
        active_membership = self.memberships.filter(status='active').first()
        return active_membership.plan.membership_type if active_membership else 'unknown'
    
    @property
    def active_membership(self):
        """Get the member's active membership"""
        return self.memberships.filter(status='active').first()
    
    @property
    def is_checked_in(self):
        """Check if member is currently checked in"""
        from attendance.models import AttendanceLog
        return AttendanceLog.objects.filter(
            member=self,
            check_out_time__isnull=True,
            status='checked_in'
        ).exists()


class PhysicalProfile(models.Model):
    """Physical profile for indoor members only"""
    
    FITNESS_LEVELS = [
        ("beginner", "Beginner"),
        ("intermediate", "Intermediate"),
        ("advanced", "Advanced"),
        ("athlete", "Athlete"),
    ]
    
    member = models.OneToOneField(
        Member, 
        on_delete=models.CASCADE, 
        related_name='physical_profile'
    )
    
    # Physical measurements
    height = models.FloatField(blank=True, null=True, help_text="Height in cm")
    weight = models.FloatField(blank=True, null=True, help_text="Weight in kg")
    body_fat_percentage = models.FloatField(blank=True, null=True)
    fitness_level = models.CharField(
        max_length=12, 
        choices=FITNESS_LEVELS, 
        blank=True, 
        null=True
    )
    
    # Test results
    strength_test_results = models.TextField(blank=True, null=True)
    cardio_test_results = models.TextField(blank=True, null=True)
    flexibility_test_results = models.TextField(blank=True, null=True)
    
    # Goals
    short_term_goals = models.TextField(blank=True, null=True)
    long_term_goals = models.TextField(blank=True, null=True)
    
    # Metadata
    created_at = models.DateTimeField(auto_now_add=True)
    updated_at = models.DateTimeField(auto_now=True)
    
    class Meta:
        verbose_name = "Physical Profile"
        verbose_name_plural = "Physical Profiles"
    
    def __str__(self):
        return f"Profile: {self.member.first_name} {self.member.last_name}"

    @property
    def bmi(self):
        """Calculate BMI if height and weight are available"""
        if self.height and self.weight:
            height_m = self.height / 100
            return round(self.weight / (height_m * height_m), 1)
        return None<|MERGE_RESOLUTION|>--- conflicted
+++ resolved
@@ -61,16 +61,6 @@
     
     class Meta:
         ordering = ['-registration_date']
-<<<<<<< HEAD
-        indexes = [
-            models.Index(fields=['first_name']),
-            models.Index(fields=['last_name']),
-            models.Index(fields=['email']),
-            models.Index(fields=['phone']),
-            models.Index(fields=['status']),
-            models.Index(fields=['first_name', 'last_name']),
-        ]
-=======
         constraints = [
             models.UniqueConstraint(
                 fields=['id_passport'],
@@ -87,7 +77,6 @@
     def save(self, *args, **kwargs):
         self.clean()
         super().save(*args, **kwargs)
->>>>>>> c8e7474b
     
     def __str__(self):
         return f"{self.first_name} {self.last_name}"
@@ -112,16 +101,6 @@
     def active_membership(self):
         """Get the member's active membership"""
         return self.memberships.filter(status='active').first()
-    
-    @property
-    def is_checked_in(self):
-        """Check if member is currently checked in"""
-        from attendance.models import AttendanceLog
-        return AttendanceLog.objects.filter(
-            member=self,
-            check_out_time__isnull=True,
-            status='checked_in'
-        ).exists()
 
 
 class PhysicalProfile(models.Model):
