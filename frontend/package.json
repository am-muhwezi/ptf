{
  "type": "module",
  "scripts": {
    "dev": "vite",
    "start": "vite",
    "build": "vite build",
    "preview": "vite preview",
    "serve": "vite preview",
    "format": "prettier --write ."
  },
  "dependencies": {
    "@dhiwise/component-tagger": "^1.0.9",
<<<<<<< HEAD
    "axios": "^1.10.0",
    "react": "^18.2.0",
    "react-dom": "^18.2.0",
    "react-router-dom": "^6.22.3",
    "vite": "^6.3.5"
=======
    "@tailwindcss/typography": "^0.5.16",
    "axios": "^1.10.0",
    "prop-types": "^15.8.1",
    "react": "^19.0.0",
    "react-dom": "^19.0.0",
    "react-router-dom": "^7.4.1"
>>>>>>> 7f74935a
  },
  "devDependencies": {
    "@tailwindcss/postcss": "^4.1.11",
    "@vitejs/plugin-react": "^4.6.0",
    "autoprefixer": "^10.4.21",
    "postcss": "^8.5.6",
    "tailwindcss": "^3.4.17"
  }
}<|MERGE_RESOLUTION|>--- conflicted
+++ resolved
@@ -10,20 +10,12 @@
   },
   "dependencies": {
     "@dhiwise/component-tagger": "^1.0.9",
-<<<<<<< HEAD
-    "axios": "^1.10.0",
-    "react": "^18.2.0",
-    "react-dom": "^18.2.0",
-    "react-router-dom": "^6.22.3",
-    "vite": "^6.3.5"
-=======
     "@tailwindcss/typography": "^0.5.16",
     "axios": "^1.10.0",
     "prop-types": "^15.8.1",
     "react": "^19.0.0",
     "react-dom": "^19.0.0",
     "react-router-dom": "^7.4.1"
->>>>>>> 7f74935a
   },
   "devDependencies": {
     "@tailwindcss/postcss": "^4.1.11",
