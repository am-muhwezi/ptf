--- conflicted
+++ resolved
@@ -285,28 +285,6 @@
     return planName || `${sessions} Sessions/Week - KES ${fee}`;
   };
 
-  // Location mapping function
-  const getLocationDisplayName = (locationValue) => {
-    const locationMap = {
-      'arboretum': 'Arboretum',
-      'boxwood': 'Boxwood', 
-      'botanical': 'Botanical',
-      'karura': 'Karura',
-      'sagret': 'Sagret',
-      'mushroom': 'Mushroom',
-      'loreto': 'PCEA Loreto',
-      '1': 'Arboretum',
-      '2': 'Boxwood',
-      '3': 'Botanical', 
-      '4': 'Karura',
-      '5': 'Sagret',
-      '6': 'Mushroom',
-      '7': 'PCEA Loreto'
-    };
-    
-    return locationMap[locationValue] || locationValue || 'Not specified';
-  };
-
   // Transform API data to match component expectations
   const transformMemberData = (apiMembership) => {
     const planDisplayName = getPlanDisplayName(
@@ -331,11 +309,7 @@
       planType: planDisplayName,
       amount: apiMembership.weekly_fee,
       paymentStatus: apiMembership.payment_status,
-<<<<<<< HEAD
-      location: getLocationDisplayName(apiMembership.location),
-=======
       location: apiMembership.location_name,
->>>>>>> c8e7474b
       sessionsPerWeek: apiMembership.sessions_per_week,
       totalSessionsAllowed: apiMembership.total_sessions_allowed,
       sessionsUsed: apiMembership.sessions_used,
