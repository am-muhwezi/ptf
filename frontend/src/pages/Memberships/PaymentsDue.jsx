--- conflicted
+++ resolved
@@ -7,12 +7,8 @@
 import Toast from '../../components/ui/Toast';
 import PaymentForm from '../../components/forms/PaymentForm';
 import Receipt from '../../components/ui/Receipt';
-<<<<<<< HEAD
-import authService from '../../services/authService';
-=======
 import { usePaymentsDue } from '../../hooks/usePayments';
 import { formatCurrency, formatDate } from '../../utils/formatters';
->>>>>>> c8e7474b
 
 const PaymentsDue = () => {
   const [payments, setPayments] = useState([]);
@@ -25,145 +21,82 @@
   const [showReceiptModal, setShowReceiptModal] = useState(false);
   const [paymentData, setPaymentData] = useState(null);
   const [toast, setToast] = useState({ show: false, message: '', type: 'success' });
-  const [loading, setLoading] = useState(true);
-  const [error, setError] = useState(null);
-  
-  // Pagination states
-  const [currentPage, setCurrentPage] = useState(1);
-  const [pageSize, setPageSize] = useState(20);
-  const [totalPages, setTotalPages] = useState(1);
-  const [totalPayments, setTotalPayments] = useState(0);
-  const [paginatedPayments, setPaginatedPayments] = useState([]);
-
-
-  // Load payments due data from both indoor and outdoor memberships
-  const loadPaymentsData = async () => {
-    try {
-      setLoading(true);
-      setError(null);
-      
-      // Fetch both indoor and outdoor memberships
-      const [indoorResponse, outdoorResponse] = await Promise.all([
-        authService.getIndoorMembers({ limit: 1000 }),
-        authService.getOutdoorMembers({ limit: 1000 })
-      ]);
-      
-      const allMemberships = [
-        ...(indoorResponse.success ? indoorResponse.data : []),
-        ...(outdoorResponse.success ? outdoorResponse.data : [])
-      ];
-      
-      // Transform to payment format and filter overdue/pending payments
-      const paymentsData = allMemberships
-        .map(membership => transformToPaymentData(membership))
-        .filter(payment => payment.status === 'overdue' || payment.status === 'pending')
-        .sort((a, b) => b.daysOverdue - a.daysOverdue);
-      
-      setPayments(paymentsData);
-      setFilteredPayments(paymentsData);
-      setTotalPayments(paymentsData.length);
-      
-      // Apply pagination
-      applyPagination(paymentsData, 1);
-    } catch (err) {
-      setError(err.message);
-      showToast('Failed to load payments data: ' + err.message, 'error');
-    } finally {
-      setLoading(false);
+
+  // Mock data - replace with API call
+  const mockPayments = [
+    {
+      id: 'PTF001234',
+      firstName: 'John',
+      lastName: 'Doe',
+      email: 'john.doe@email.com',
+      phone: '+256 700 123 456',
+      membershipType: 'indoor',
+      planType: 'Monthly Premium',
+      amount: 150000,
+      dueDate: '2024-01-25',
+      daysOverdue: 5,
+      status: 'overdue',
+      lastPayment: '2023-12-25',
+      paymentMethod: 'Mobile Money',
+      invoiceNumber: 'INV-2024-001',
+      totalOutstanding: 150000
+    },
+    {
+      id: 'PTF001235',
+      firstName: 'Jane',
+      lastName: 'Smith',
+      email: 'jane.smith@email.com',
+      phone: '+256 700 123 457',
+      membershipType: 'outdoor',
+      planType: 'Quarterly Basic',
+      amount: 280000,
+      dueDate: '2024-02-01',
+      daysOverdue: 0,
+      status: 'due_today',
+      lastPayment: '2023-11-01',
+      paymentMethod: 'Bank Transfer',
+      invoiceNumber: 'INV-2024-002',
+      totalOutstanding: 280000
+    },
+    {
+      id: 'PTF001236',
+      firstName: 'Mike',
+      lastName: 'Johnson',
+      email: 'mike.johnson@email.com',
+      phone: '+256 700 123 458',
+      membershipType: 'both',
+      planType: 'Annual Premium',
+      amount: 1800000,
+      dueDate: '2024-02-05',
+      daysOverdue: 0,
+      status: 'due_soon',
+      lastPayment: '2023-02-05',
+      paymentMethod: 'Credit Card',
+      invoiceNumber: 'INV-2024-003',
+      totalOutstanding: 1800000
+    },
+    {
+      id: 'PTF001237',
+      firstName: 'Sarah',
+      lastName: 'Wilson',
+      email: 'sarah.wilson@email.com',
+      phone: '+256 700 123 459',
+      membershipType: 'indoor',
+      planType: 'Monthly Basic',
+      amount: 120000,
+      dueDate: '2024-01-20',
+      daysOverdue: 10,
+      status: 'overdue',
+      lastPayment: '2023-12-20',
+      paymentMethod: 'Cash',
+      invoiceNumber: 'INV-2024-004',
+      totalOutstanding: 240000 // 2 months overdue
     }
-  };
-
-  // Apply pagination to filtered data
-  const applyPagination = (data, page = currentPage) => {
-    const totalPages = Math.ceil(data.length / pageSize);
-    setTotalPages(totalPages);
-    setCurrentPage(page);
-    
-    const startIndex = (page - 1) * pageSize;
-    const endIndex = startIndex + pageSize;
-    const paginatedData = data.slice(startIndex, endIndex);
-    
-    setPaginatedPayments(paginatedData);
-  };
-
-  // Handle page change
-  const handlePageChange = (newPage) => {
-    if (newPage >= 1 && newPage <= totalPages) {
-      applyPagination(filteredPayments, newPage);
-    }
-  };
-
-  // Handle page size change
-  const handlePageSizeChange = (newPageSize) => {
-    setPageSize(newPageSize);
-    setCurrentPage(1);
-    applyPagination(filteredPayments, 1);
-  };
-
-  // Transform membership data to payment format
-  const transformToPaymentData = (membership) => {
-    const isOutdoor = membership.membership_type === 'outdoor';
-    const dueDate = membership.end_date || membership.expiryDate;
-    const now = new Date();
-    const dueDateObj = new Date(dueDate);
-    const daysOverdue = Math.floor((now - dueDateObj) / (1000 * 60 * 60 * 24));
-    
-    // Determine payment status
-    let status = 'paid';
-    if (membership.payment_status === 'pending') {
-      status = daysOverdue > 0 ? 'overdue' : 'pending';
-    } else if (membership.payment_status === 'overdue') {
-      status = 'overdue';
-    }
-    
-    return {
-      id: membership.member_id_display || `PTF${String(membership.member || membership.id).padStart(6, '0')}`,
-      membershipId: membership.id,
-      firstName: (membership.member_name || membership.firstName || '').split(' ')[0] || 'N/A',
-      lastName: (membership.member_name || membership.lastName || '').split(' ').slice(1).join(' ') || '',
-      email: membership.member_email || membership.email,
-      phone: membership.member_phone || membership.phone,
-      membershipType: isOutdoor ? 'outdoor' : 'indoor',
-      planType: isOutdoor ? getPlanDisplayName(membership.plan_name, membership.sessions_per_week, membership.weekly_fee) : membership.plan_type || 'Indoor Plan',
-      amount: membership.weekly_fee || membership.amount || 0,
-      dueDate: dueDate,
-      daysOverdue: Math.max(0, daysOverdue),
-      status: status,
-      lastPayment: membership.start_date || membership.joinDate,
-      paymentMethod: 'Not specified',
-      invoiceNumber: `INV-${new Date().getFullYear()}-${String(membership.id).padStart(3, '0')}`,
-      totalOutstanding: membership.weekly_fee || membership.amount || 0,
-      location: isOutdoor ? getLocationDisplayName(membership.location) : 'Indoor'
-    };
-  };
-
-  // Helper functions
-  const getPlanDisplayName = (planName, sessionsPerWeek, weeklyFee) => {
-    const fee = parseFloat(weeklyFee || 0);
-    const sessions = parseInt(sessionsPerWeek || 0);
-    
-    if (fee === 1000) return `Daily Drop-in - KES 1,000`;
-    if (fee === 3000 && sessions === 1) return `1 Session/Week - KES 3,000`;
-    if (fee === 4000 && sessions === 2) return `2 Sessions/Week - KES 4,000`;
-    if (fee === 5000 && sessions === 3) return `3 Sessions/Week - KES 5,000`;
-    if (fee === 6000 && sessions === 4) return `4 Sessions/Week - KES 6,000`;
-    if (fee === 7000 && sessions === 5) return `5 Sessions/Week - KES 7,000`;
-    
-    return planName || `${sessions} Sessions/Week - KES ${fee}`;
-  };
-
-  const getLocationDisplayName = (locationValue) => {
-    const locationMap = {
-      'arboretum': 'Arboretum', 'boxwood': 'Boxwood', 'botanical': 'Botanical',
-      'karura': 'Karura', 'sagret': 'Sagret', 'mushroom': 'Mushroom', 'loreto': 'PCEA Loreto',
-      '1': 'Arboretum', '2': 'Boxwood', '3': 'Botanical', '4': 'Karura',
-      '5': 'Sagret', '6': 'Mushroom', '7': 'PCEA Loreto'
-    };
-    return locationMap[locationValue] || locationValue || 'Not specified';
-  };
+  ];
 
   useEffect(() => {
-    loadPaymentsData();
+    setPayments(mockPayments);
+    setFilteredPayments(mockPayments);
   }, []);
 
   useEffect(() => {
@@ -186,19 +119,7 @@
     }
 
     setFilteredPayments(filtered);
-    setTotalPayments(filtered.length);
-    
-    // Reset to first page and apply pagination
-    setCurrentPage(1);
-    applyPagination(filtered, 1);
   }, [searchTerm, filterStatus, payments]);
-
-  // Recalculate pagination when page size changes
-  useEffect(() => {
-    if (filteredPayments.length > 0) {
-      applyPagination(filteredPayments, 1);
-    }
-  }, [pageSize]);
 
   const showToast = (message, type = 'success') => {
     setToast({ show: true, message, type });
@@ -221,42 +142,19 @@
     }
   };
 
-  const handlePaymentSuccess = async (paymentResponse) => {
-    try {
-      // Update membership payment status in backend
-      const updateData = {
-        payment_status: 'paid',
-        status: 'active'
-      };
-
-      if (selectedPayment.membershipType === 'outdoor') {
-        await authService.updateOutdoorMember(selectedPayment.membershipId, updateData);
-      } else {
-        // Would need an updateIndoorMember method
-        console.log('Indoor payment update not implemented yet');
-      }
-
-      setPaymentData(paymentResponse);
-      setShowPaymentFormModal(false);
-      setShowReceiptModal(true);
-      
-      // Update local state
-      const updatedPayments = payments.map(payment =>
-        payment.id === selectedPayment.id 
-          ? { ...payment, status: 'paid', paymentStatus: 'paid' }
-          : payment
-      );
-      
-      setPayments(updatedPayments);
-      setFilteredPayments(updatedPayments);
-      
-      showToast(`Payment recorded successfully for ${selectedPayment.firstName} ${selectedPayment.lastName}`, 'success');
-      
-      // Reload data to ensure consistency
-      loadPaymentsData();
-    } catch (err) {
-      showToast('Failed to update payment status: ' + err.message, 'error');
-    }
+  const handlePaymentSuccess = (paymentResponse) => {
+    setPaymentData(paymentResponse);
+    setShowPaymentFormModal(false);
+    setShowReceiptModal(true);
+    
+    // Update payment status
+    const updatedPayments = payments.map(payment =>
+      payment.id === selectedPayment.id 
+        ? { ...payment, status: 'paid', paymentStatus: 'paid' }
+        : payment
+    );
+    setPayments(updatedPayments);
+    setFilteredPayments(updatedPayments);
   };
 
   const handleSendInvoice = (paymentId) => {
@@ -434,35 +332,7 @@
                     </tr>
                   </thead>
                   <tbody className="bg-white divide-y divide-gray-200">
-                    {loading && (
-                      <tr>
-                        <td colSpan="6" className="px-6 py-12 text-center">
-                          <div className="flex items-center justify-center">
-                            <div className="animate-spin rounded-full h-8 w-8 border-b-2 border-blue-600"></div>
-                            <span className="ml-2 text-gray-500">Loading payments...</span>
-                          </div>
-                        </td>
-                      </tr>
-                    )}
-                    {!loading && paginatedPayments.length === 0 && filteredPayments.length === 0 && (
-                      <tr>
-                        <td colSpan="6" className="px-6 py-12 text-center">
-                          <div className="text-center">
-                            <svg className="mx-auto h-12 w-12 text-gray-400" fill="none" stroke="currentColor" viewBox="0 0 24 24">
-                              <path strokeLinecap="round" strokeLinejoin="round" strokeWidth={2} d="M12 8c-1.657 0-3 .895-3 2s1.343 2 3 2 3 .895 3 2-1.343 2-3 2m0-8c1.11 0 2.08.402 2.599 1M12 8V7m0 1v8m0 0v1m0-1c-1.11 0-2.08-.402-2.599-1" />
-                            </svg>
-                            <h3 className="mt-4 text-lg font-medium text-gray-900">No payments due</h3>
-                            <p className="mt-1 text-sm text-gray-500">
-                              {searchTerm || filterStatus !== 'all' 
-                                ? 'Try adjusting your search or filter criteria.'
-                                : 'All payments are up to date!'
-                              }
-                            </p>
-                          </div>
-                        </td>
-                      </tr>
-                    )}
-                    {!loading && paginatedPayments.map((payment) => (
+                    {filteredPayments.map((payment) => (
                       <tr key={payment.id} className="hover:bg-gray-50">
                         <td className="px-6 py-4 whitespace-nowrap">
                           <div>
@@ -533,109 +403,6 @@
                   </tbody>
                 </table>
               </div>
-              
-              {/* Pagination Controls */}
-              {totalPages > 1 && (
-                <div className="px-6 py-4 bg-gray-50 border-t border-gray-200 flex flex-col sm:flex-row items-center justify-between gap-4">
-                  <div className="flex items-center text-sm text-gray-700">
-                    <span>
-                      Showing {((currentPage - 1) * pageSize) + 1} to {Math.min(currentPage * pageSize, totalPayments)} of {totalPayments} payments
-                    </span>
-                  </div>
-                  
-                  <div className="flex items-center space-x-4">
-                    {/* Page Size Selector */}
-                    <div className="flex items-center space-x-2">
-                      <label htmlFor="pageSize" className="text-sm text-gray-700">Show:</label>
-                      <select
-                        id="pageSize"
-                        value={pageSize}
-                        onChange={(e) => handlePageSizeChange(Number(e.target.value))}
-                        className="text-sm border border-gray-300 rounded px-2 py-1 focus:outline-none focus:ring-2 focus:ring-blue-500"
-                      >
-                        <option value={10}>10</option>
-                        <option value={20}>20</option>
-                        <option value={50}>50</option>
-                        <option value={100}>100</option>
-                      </select>
-                    </div>
-                    
-                    {/* Page Navigation */}
-                    <div className="flex items-center space-x-1">
-                      <button
-                        onClick={() => handlePageChange(Math.max(1, currentPage - 1))}
-                        disabled={currentPage === 1}
-                        className="px-3 py-2 text-sm border border-gray-300 rounded-md hover:bg-gray-50 disabled:opacity-50 disabled:cursor-not-allowed flex items-center space-x-1"
-                      >
-                        <span>←</span>
-                        <span className="hidden sm:inline">Previous</span>
-                      </button>
-                      
-                      <div className="flex space-x-1">
-                        {/* Show first page if current page is far from start */}
-                        {currentPage > 3 && totalPages > 5 && (
-                          <>
-                            <button
-                              onClick={() => handlePageChange(1)}
-                              className="px-3 py-2 text-sm border border-gray-300 rounded-md hover:bg-gray-50"
-                            >
-                              1
-                            </button>
-                            {currentPage > 4 && <span className="px-2 py-2 text-sm text-gray-500">...</span>}
-                          </>
-                        )}
-                        
-                        {/* Show page numbers around current page */}
-                        {(() => {
-                          const start = Math.max(1, currentPage - 2);
-                          const end = Math.min(totalPages, currentPage + 2);
-                          const pages = [];
-                          
-                          for (let i = start; i <= end; i++) {
-                            pages.push(
-                              <button
-                                key={i}
-                                onClick={() => handlePageChange(i)}
-                                className={`px-3 py-2 text-sm border rounded-md transition-colors ${
-                                  currentPage === i
-                                    ? 'bg-blue-500 text-white border-blue-500 shadow-sm'
-                                    : 'border-gray-300 hover:bg-gray-50 text-gray-700'
-                                }`}
-                              >
-                                {i}
-                              </button>
-                            );
-                          }
-                          
-                          return pages;
-                        })()}
-                        
-                        {/* Show last page if current page is far from end */}
-                        {currentPage < totalPages - 2 && totalPages > 5 && (
-                          <>
-                            {currentPage < totalPages - 3 && <span className="px-2 py-2 text-sm text-gray-500">...</span>}
-                            <button
-                              onClick={() => handlePageChange(totalPages)}
-                              className="px-3 py-2 text-sm border border-gray-300 rounded-md hover:bg-gray-50"
-                            >
-                              {totalPages}
-                            </button>
-                          </>
-                        )}
-                      </div>
-                      
-                      <button
-                        onClick={() => handlePageChange(Math.min(totalPages, currentPage + 1))}
-                        disabled={currentPage === totalPages}
-                        className="px-3 py-2 text-sm border border-gray-300 rounded-md hover:bg-gray-50 disabled:opacity-50 disabled:cursor-not-allowed flex items-center space-x-1"
-                      >
-                        <span className="hidden sm:inline">Next</span>
-                        <span>→</span>
-                      </button>
-                    </div>
-                  </div>
-                </div>
-              )}
             </div>
           </div>
         </main>
