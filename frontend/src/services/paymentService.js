import apiClient, { API_ENDPOINTS } from '../config/api';

export const paymentService = {
<<<<<<< HEAD
  // ================================
  // PAYMENT PROCESSING
  // ================================
=======
  // Get all payments due
  getPaymentsDue: async (params = {}) => {
    try {
      const response = await apiClient.get('/payments/due/', { params });
      return response.data;
    } catch (error) {
      throw new Error(error.response?.data?.message || 'Failed to fetch payments due');
    }
  },
>>>>>>> c8e7474b

  // Initiate M-Pesa payment
  initiateMpesaPayment: async (paymentData) => {
    try {
      const response = await apiClient.post('/payments/mpesa/initiate/', {
        amount: paymentData.amount,
        phone_number: paymentData.phoneNumber,
        member_id: paymentData.memberId,
        membership_id: paymentData.membershipId,
        description: paymentData.description || 'Membership payment',
        account_reference: paymentData.accountReference || paymentData.memberId
      });
      return {
        success: true,
        data: response.data,
        transaction_id: response.data.transaction_id,
        checkout_request_id: response.data.checkout_request_id,
        message: response.data.message || 'Payment initiated successfully'
      };
    } catch (error) {
      throw new Error(error.response?.data?.message || 'Failed to initiate M-Pesa payment');
    }
  },

  // Initiate card payment
  initiateCardPayment: async (paymentData) => {
    try {
      const response = await apiClient.post('/payments/card/initiate/', {
        amount: paymentData.amount,
        currency: paymentData.currency || 'KES',
        member_id: paymentData.memberId,
        membership_id: paymentData.membershipId,
        description: paymentData.description,
        customer_email: paymentData.customerEmail,
        customer_name: paymentData.customerName,
        return_url: paymentData.returnUrl,
        webhook_url: paymentData.webhookUrl
      });
      return {
        success: true,
        data: response.data,
        payment_url: response.data.payment_url,
        transaction_id: response.data.transaction_id,
        message: response.data.message || 'Card payment initiated successfully'
      };
    } catch (error) {
      throw new Error(error.response?.data?.message || 'Failed to initiate card payment');
    }
  },

  // Process payment (generic method)
  processPayment: async (paymentData) => {
    try {
      const response = await apiClient.post('/payments/process/', {
        payment_method: paymentData.paymentMethod, // 'mpesa', 'card', 'bank_transfer', 'cash'
        amount: paymentData.amount,
        member_id: paymentData.memberId,
        membership_id: paymentData.membershipId,
        description: paymentData.description,
        metadata: paymentData.metadata || {},
        customer_info: {
          name: paymentData.customerName,
          email: paymentData.customerEmail,
          phone: paymentData.customerPhone
        }
      });
      return {
        success: true,
        data: response.data,
        payment_id: response.data.payment_id,
        transaction_id: response.data.transaction_id,
        status: response.data.status,
        message: response.data.message || 'Payment processed successfully'
      };
    } catch (error) {
      throw new Error(error.response?.data?.message || 'Failed to process payment');
    }
  },

  // Check payment status
  checkPaymentStatus: async (transactionId) => {
    try {
      const response = await apiClient.get(`/payments/status/${transactionId}/`);
      return {
        success: true,
        data: response.data,
        status: response.data.status,
        message: response.data.message
      };
    } catch (error) {
      throw new Error(error.response?.data?.message || 'Failed to check payment status');
    }
  },

<<<<<<< HEAD
  // Verify payment
  verifyPayment: async (paymentId) => {
    try {
      const response = await apiClient.post(`/payments/verify/${paymentId}/`);
      return {
        success: true,
        data: response.data,
        verified: response.data.verified,
        status: response.data.status,
        message: response.data.message || 'Payment verification completed'
      };
    } catch (error) {
      throw new Error(error.response?.data?.message || 'Failed to verify payment');
    }
  },

  // Cancel payment
  cancelPayment: async (paymentId, reason) => {
    try {
      const response = await apiClient.post(`/payments/cancel/${paymentId}/`, {
        reason: reason || 'Cancelled by user'
      });
      return {
        success: true,
        data: response.data,
        message: response.data.message || 'Payment cancelled successfully'
      };
    } catch (error) {
      throw new Error(error.response?.data?.message || 'Failed to cancel payment');
    }
  },

  // Refund payment
  refundPayment: async (paymentId, refundData) => {
    try {
      const response = await apiClient.post(`/payments/refund/${paymentId}/`, {
        amount: refundData.amount,
        reason: refundData.reason,
        refund_method: refundData.method || 'original'
      });
      return {
        success: true,
        data: response.data,
        refund_id: response.data.refund_id,
        message: response.data.message || 'Refund processed successfully'
      };
    } catch (error) {
      throw new Error(error.response?.data?.message || 'Failed to process refund');
    }
  },

  // ================================
  // PAYMENT MANAGEMENT
  // ================================

  // Get all payments with filtering
  getPayments: async (params = {}) => {
    try {
      const queryParams = new URLSearchParams();
      if (params.member_id) queryParams.append('member_id', params.member_id);
      if (params.status) queryParams.append('status', params.status);
      if (params.payment_method) queryParams.append('payment_method', params.payment_method);
      if (params.date_from) queryParams.append('date_from', params.date_from);
      if (params.date_to) queryParams.append('date_to', params.date_to);
      if (params.page) queryParams.append('page', params.page);
      if (params.limit) queryParams.append('limit', params.limit);
      if (params.search) queryParams.append('search', params.search);

      const url = queryParams.toString() 
        ? `/payments/?${queryParams.toString()}`
        : '/payments/';

      const response = await apiClient.get(url);
      return {
        success: true,
        data: response.data.results || response.data,
        count: response.data.count,
        next: response.data.next,
        previous: response.data.previous,
        total_revenue: response.data.total_revenue,
        total_pending: response.data.total_pending
      };
    } catch (error) {
      throw new Error(error.response?.data?.message || 'Failed to fetch payments');
    }
  },

  // Get payment details
  getPayment: async (paymentId) => {
    try {
      const response = await apiClient.get(`/payments/${paymentId}/`);
      return {
        success: true,
        data: response.data
      };
    } catch (error) {
      throw new Error(error.response?.data?.message || 'Failed to fetch payment details');
    }
  },

  // Get payment history for a member
  getPaymentHistory: async (memberId, params = {}) => {
    try {
      const queryParams = new URLSearchParams();
      if (params.limit) queryParams.append('limit', params.limit);
      if (params.status) queryParams.append('status', params.status);
      if (params.date_from) queryParams.append('date_from', params.date_from);
      if (params.date_to) queryParams.append('date_to', params.date_to);

      const url = queryParams.toString()
        ? `/payments/history/${memberId}/?${queryParams.toString()}`
        : `/payments/history/${memberId}/`;

      const response = await apiClient.get(url);
      return {
        success: true,
        data: response.data,
        payments: response.data.payments,
        total_paid: response.data.total_paid,
        total_pending: response.data.total_pending,
        payment_count: response.data.payment_count
      };
=======
  // Get payment history for a member
  getPaymentHistory: async (memberId, params = {}) => {
    try {
      const response = await apiClient.get(`/payments/history/${memberId}/`, { params });
      return response.data;
    } catch (error) {
      throw new Error(error.response?.data?.message || 'Failed to fetch payment history');
    }
  },

  // Get all payment history with filtering
  getAllPaymentHistory: async (params = {}) => {
    try {
      const response = await apiClient.get('/payments/history/', { params });
      return response.data;
>>>>>>> c8e7474b
    } catch (error) {
      throw new Error(error.response?.data?.message || 'Failed to fetch payment history');
    }
  },

  // Record manual payment
  recordManualPayment: async (paymentData) => {
    try {
      const response = await apiClient.post('/payments/manual/', {
        member_id: paymentData.memberId,
        membership_id: paymentData.membershipId,
        amount: paymentData.amount,
        payment_method: paymentData.paymentMethod || 'cash',
        reference_number: paymentData.referenceNumber,
        notes: paymentData.notes,
        payment_date: paymentData.paymentDate || new Date().toISOString(),
        recorded_by: paymentData.recordedBy
      });
      return {
        success: true,
        data: response.data,
        payment_id: response.data.payment_id,
        message: response.data.message || 'Manual payment recorded successfully'
      };
    } catch (error) {
      throw new Error(error.response?.data?.message || 'Failed to record manual payment');
    }
  },

  // ================================
  // INVOICES AND RECEIPTS
  // ================================

  // Generate invoice
  generateInvoice: async (invoiceData) => {
    try {
      const response = await apiClient.post('/payments/invoices/generate/', {
        member_id: invoiceData.memberId,
        membership_id: invoiceData.membershipId,
        amount: invoiceData.amount,
        due_date: invoiceData.dueDate,
        description: invoiceData.description,
        items: invoiceData.items || [],
        notes: invoiceData.notes
      });
      return {
        success: true,
        data: response.data,
        invoice_id: response.data.invoice_id,
        invoice_number: response.data.invoice_number,
        invoice_url: response.data.invoice_url,
        message: response.data.message || 'Invoice generated successfully'
      };
    } catch (error) {
      throw new Error(error.response?.data?.message || 'Failed to generate invoice');
    }
  },

  // Send invoice
  sendInvoice: async (invoiceId, emailData = {}) => {
    try {
      const response = await apiClient.post(`/payments/invoices/${invoiceId}/send/`, {
        email: emailData.email,
        subject: emailData.subject,
        message: emailData.message
      });
      return {
        success: true,
        message: response.data.message || 'Invoice sent successfully'
      };
    } catch (error) {
      throw new Error(error.response?.data?.message || 'Failed to send invoice');
    }
  },

  // Generate receipt
  generateReceipt: async (paymentId) => {
    try {
      const response = await apiClient.post('/payments/receipts/generate/', {
        payment_id: paymentId
      });
      return {
        success: true,
        data: response.data,
        receipt_id: response.data.receipt_id,
        receipt_number: response.data.receipt_number,
        receipt_url: response.data.receipt_url,
        message: response.data.message || 'Receipt generated successfully'
      };
    } catch (error) {
      throw new Error(error.response?.data?.message || 'Failed to generate receipt');
    }
  },

  // Email receipt
  emailReceipt: async (receiptId, email) => {
    try {
      const response = await apiClient.post(`/payments/receipts/${receiptId}/email/`, {
        email: email
      });
      return {
        success: true,
        message: response.data.message || 'Receipt emailed successfully'
      };
    } catch (error) {
      throw new Error(error.response?.data?.message || 'Failed to email receipt');
    }
  },

  // ================================
  // PAYMENT REMINDERS
  // ================================

  // Send payment reminder
  sendPaymentReminder: async (memberId, reminderData) => {
    try {
      const response = await apiClient.post(`/payments/reminder/${memberId}/`, {
        reminder_type: reminderData.type || 'overdue',
        message: reminderData.message,
        send_email: reminderData.sendEmail !== false,
        send_sms: reminderData.sendSms || false,
        schedule_date: reminderData.scheduleDate
      });
      return {
        success: true,
        data: response.data,
        message: response.data.message || 'Payment reminder sent successfully'
      };
    } catch (error) {
      throw new Error(error.response?.data?.message || 'Failed to send payment reminder');
    }
  },

  // Send bulk payment reminders
<<<<<<< HEAD
  sendBulkReminders: async (reminderData) => {
=======
  sendBulkPaymentReminders: async (memberIds, reminderData) => {
    try {
      const response = await apiClient.post('/payments/reminder/bulk/', {
        memberIds,
        ...reminderData
      });
      return response.data;
    } catch (error) {
      throw new Error(error.response?.data?.message || 'Failed to send bulk payment reminders');
    }
  },

  // Record manual payment
  recordManualPayment: async (paymentData) => {
>>>>>>> c8e7474b
    try {
      const response = await apiClient.post('/payments/reminders/bulk/', {
        member_ids: reminderData.memberIds,
        reminder_type: reminderData.type || 'overdue',
        message: reminderData.message,
        send_email: reminderData.sendEmail !== false,
        send_sms: reminderData.sendSms || false
      });
      return {
        success: true,
        data: response.data,
        sent_count: response.data.sent_count,
        failed_count: response.data.failed_count,
        message: response.data.message || 'Bulk reminders sent successfully'
      };
    } catch (error) {
<<<<<<< HEAD
      throw new Error(error.response?.data?.message || 'Failed to send bulk reminders');
    }
  },

  // Get payment reminders
  getReminders: async (params = {}) => {
    try {
      const queryParams = new URLSearchParams();
      if (params.member_id) queryParams.append('member_id', params.member_id);
      if (params.status) queryParams.append('status', params.status);
      if (params.page) queryParams.append('page', params.page);
      if (params.limit) queryParams.append('limit', params.limit);

      const url = queryParams.toString()
        ? `/payments/reminders/?${queryParams.toString()}`
        : '/payments/reminders/';

      const response = await apiClient.get(url);
      return {
        success: true,
        data: response.data.results || response.data,
        count: response.data.count
      };
    } catch (error) {
      throw new Error(error.response?.data?.message || 'Failed to fetch reminders');
    }
  },

  // ================================
  // ANALYTICS AND REPORTS
  // ================================

  // Get payment analytics
  getPaymentAnalytics: async (params = {}) => {
    try {
      const queryParams = new URLSearchParams();
      if (params.period) queryParams.append('period', params.period);
      if (params.date_from) queryParams.append('date_from', params.date_from);
      if (params.date_to) queryParams.append('date_to', params.date_to);
      if (params.group_by) queryParams.append('group_by', params.group_by);

      const url = queryParams.toString()
        ? `/payments/analytics/?${queryParams.toString()}`
        : '/payments/analytics/';

      const response = await apiClient.get(url);
      return {
        success: true,
        data: response.data
      };
    } catch (error) {
      throw new Error(error.response?.data?.message || 'Failed to fetch payment analytics');
    }
  },

  // Get revenue reports
  getRevenueReport: async (params = {}) => {
    try {
      const queryParams = new URLSearchParams();
      if (params.period) queryParams.append('period', params.period);
      if (params.date_from) queryParams.append('date_from', params.date_from);
      if (params.date_to) queryParams.append('date_to', params.date_to);

      const url = queryParams.toString()
        ? `/payments/reports/revenue/?${queryParams.toString()}`
        : '/payments/reports/revenue/';

      const response = await apiClient.get(url);
      return {
        success: true,
        data: response.data
      };
    } catch (error) {
      throw new Error(error.response?.data?.message || 'Failed to fetch revenue report');
    }
  },

  // ================================
  // UTILITY METHODS
  // ================================

  // Format currency
  formatCurrency: (amount, currency = 'KES') => {
    return new Intl.NumberFormat('en-KE', {
      style: 'currency',
      currency: currency,
      minimumFractionDigits: 0
    }).format(amount);
  },

  // Get payment status badge class
  getStatusBadgeClass: (status) => {
    const statusClasses = {
      'completed': 'bg-green-100 text-green-800',
      'pending': 'bg-yellow-100 text-yellow-800',
      'processing': 'bg-blue-100 text-blue-800',
      'failed': 'bg-red-100 text-red-800',
      'cancelled': 'bg-gray-100 text-gray-800',
      'refunded': 'bg-purple-100 text-purple-800',
      'overdue': 'bg-red-100 text-red-800',
      'paid': 'bg-green-100 text-green-800'
    };
    return statusClasses[status] || 'bg-gray-100 text-gray-800';
  },

  // Get payment method display name
  getPaymentMethodName: (method) => {
    const methodNames = {
      'mpesa': 'M-Pesa',
      'card': 'Credit/Debit Card',
      'bank_transfer': 'Bank Transfer',
      'cash': 'Cash',
      'cheque': 'Cheque',
      'other': 'Other'
    };
    return methodNames[method] || method;
  },

  // Validate payment amount
  validatePaymentAmount: (amount, minAmount = 1, maxAmount = 1000000) => {
    const numAmount = parseFloat(amount);
    if (isNaN(numAmount)) {
      return { valid: false, message: 'Invalid amount format' };
    }
    if (numAmount < minAmount) {
      return { valid: false, message: `Amount must be at least ${minAmount}` };
    }
    if (numAmount > maxAmount) {
      return { valid: false, message: `Amount cannot exceed ${maxAmount}` };
    }
    return { valid: true };
  },

  // Validate phone number for M-Pesa
  validateMpesaPhone: (phoneNumber) => {
    const cleanPhone = phoneNumber.replace(/\s+/g, '');
    const kenyanPhonePattern = /^(?:254|\+254|0)?([17]\d{8})$/;
    const match = cleanPhone.match(kenyanPhonePattern);
    
    if (!match) {
      return { valid: false, message: 'Invalid Kenyan phone number format' };
    }
    
    const normalizedPhone = `254${match[1]}`;
    return { valid: true, phone: normalizedPhone };
=======
      throw new Error(error.response?.data?.error || 'Failed to record manual payment');
    }
  },

  // Process payment (general method)
  processPayment: async (paymentData) => {
    try {
      const response = await apiClient.post('/payments/process/', paymentData);
      return response.data;
    } catch (error) {
      throw new Error(error.response?.data?.message || 'Failed to process payment');
    }
  },

  // Get payment statistics
  getPaymentStats: async (params = {}) => {
    try {
      const response = await apiClient.get('/payments/stats/', { params });
      return response.data;
    } catch (error) {
      throw new Error(error.response?.data?.message || 'Failed to fetch payment statistics');
    }
  },

  // Cancel payment
  cancelPayment: async (paymentId, reason) => {
    try {
      const response = await apiClient.post(`/payments/${paymentId}/cancel/`, { reason });
      return response.data;
    } catch (error) {
      throw new Error(error.response?.data?.message || 'Failed to cancel payment');
    }
  },

  // Refund payment
  refundPayment: async (paymentId, refundData) => {
    try {
      const response = await apiClient.post(`/payments/${paymentId}/refund/`, refundData);
      return response.data;
    } catch (error) {
      throw new Error(error.response?.data?.message || 'Failed to refund payment');
    }
  },

  // Export payment data
  exportPayments: async (format = 'csv', params = {}) => {
    try {
      const response = await apiClient.get('/payments/export/', {
        params: { format, ...params },
        responseType: 'blob'
      });
      return response.data;
    } catch (error) {
      throw new Error('Failed to export payment data');
    }
  },

  // Send invoice
  sendInvoice: async (memberId, invoiceData) => {
    try {
      const response = await apiClient.post(`/payments/invoice/${memberId}/`, invoiceData);
      return response.data;
    } catch (error) {
      throw new Error(error.response?.data?.message || 'Failed to send invoice');
    }
  },

  // Format phone number for M-Pesa
  formatPhoneNumber: (phone) => {
    let cleaned = phone.replace(/\D/g, '');
    
    if (cleaned.startsWith('0')) {
      cleaned = '254' + cleaned.substring(1);
    }
    
    if (!cleaned.startsWith('254')) {
      cleaned = '254' + cleaned;
    }
    
    return cleaned;
  },

  // Validate payment data
  validatePaymentData: (paymentData) => {
    const errors = {};
    
    if (!paymentData.amount || paymentData.amount <= 0) {
      errors.amount = 'Amount must be greater than 0';
    }
    
    if (!paymentData.memberId) {
      errors.memberId = 'Member ID is required';
    }
    
    if (paymentData.paymentMethod === 'mpesa' && !paymentData.phoneNumber) {
      errors.phoneNumber = 'Phone number is required for M-Pesa payments';
    }
    
    return {
      isValid: Object.keys(errors).length === 0,
      errors
    };
>>>>>>> c8e7474b
  }
};

export default paymentService;

/**
 * Payment Service API Documentation
 * 
 * This service handles all payment-related API operations including:
 * - Payment processing (M-Pesa, manual, etc.)
 * - Payment history and tracking
 * - Reminders and notifications
 * - Receipt generation
 * - Payment statistics and reporting
 * - Data export capabilities
 * 
 * All functions return promises and include proper error handling
 * with descriptive error messages for UI feedback.
 * 
 * Payment Methods Supported:
 * - M-Pesa STK Push
 * - Manual/Cash payments
 * - Bank transfers
 * - Credit card processing
 */<|MERGE_RESOLUTION|>--- conflicted
+++ resolved
@@ -1,11 +1,6 @@
 import apiClient, { API_ENDPOINTS } from '../config/api';
 
 export const paymentService = {
-<<<<<<< HEAD
-  // ================================
-  // PAYMENT PROCESSING
-  // ================================
-=======
   // Get all payments due
   getPaymentsDue: async (params = {}) => {
     try {
@@ -15,83 +10,14 @@
       throw new Error(error.response?.data?.message || 'Failed to fetch payments due');
     }
   },
->>>>>>> c8e7474b
 
   // Initiate M-Pesa payment
   initiateMpesaPayment: async (paymentData) => {
     try {
-      const response = await apiClient.post('/payments/mpesa/initiate/', {
-        amount: paymentData.amount,
-        phone_number: paymentData.phoneNumber,
-        member_id: paymentData.memberId,
-        membership_id: paymentData.membershipId,
-        description: paymentData.description || 'Membership payment',
-        account_reference: paymentData.accountReference || paymentData.memberId
-      });
-      return {
-        success: true,
-        data: response.data,
-        transaction_id: response.data.transaction_id,
-        checkout_request_id: response.data.checkout_request_id,
-        message: response.data.message || 'Payment initiated successfully'
-      };
+      const response = await apiClient.post('/payments/mpesa/initiate/', paymentData);
+      return response.data;
     } catch (error) {
       throw new Error(error.response?.data?.message || 'Failed to initiate M-Pesa payment');
-    }
-  },
-
-  // Initiate card payment
-  initiateCardPayment: async (paymentData) => {
-    try {
-      const response = await apiClient.post('/payments/card/initiate/', {
-        amount: paymentData.amount,
-        currency: paymentData.currency || 'KES',
-        member_id: paymentData.memberId,
-        membership_id: paymentData.membershipId,
-        description: paymentData.description,
-        customer_email: paymentData.customerEmail,
-        customer_name: paymentData.customerName,
-        return_url: paymentData.returnUrl,
-        webhook_url: paymentData.webhookUrl
-      });
-      return {
-        success: true,
-        data: response.data,
-        payment_url: response.data.payment_url,
-        transaction_id: response.data.transaction_id,
-        message: response.data.message || 'Card payment initiated successfully'
-      };
-    } catch (error) {
-      throw new Error(error.response?.data?.message || 'Failed to initiate card payment');
-    }
-  },
-
-  // Process payment (generic method)
-  processPayment: async (paymentData) => {
-    try {
-      const response = await apiClient.post('/payments/process/', {
-        payment_method: paymentData.paymentMethod, // 'mpesa', 'card', 'bank_transfer', 'cash'
-        amount: paymentData.amount,
-        member_id: paymentData.memberId,
-        membership_id: paymentData.membershipId,
-        description: paymentData.description,
-        metadata: paymentData.metadata || {},
-        customer_info: {
-          name: paymentData.customerName,
-          email: paymentData.customerEmail,
-          phone: paymentData.customerPhone
-        }
-      });
-      return {
-        success: true,
-        data: response.data,
-        payment_id: response.data.payment_id,
-        transaction_id: response.data.transaction_id,
-        status: response.data.status,
-        message: response.data.message || 'Payment processed successfully'
-      };
-    } catch (error) {
-      throw new Error(error.response?.data?.message || 'Failed to process payment');
     }
   },
 
@@ -99,144 +25,15 @@
   checkPaymentStatus: async (transactionId) => {
     try {
       const response = await apiClient.get(`/payments/status/${transactionId}/`);
-      return {
-        success: true,
-        data: response.data,
-        status: response.data.status,
-        message: response.data.message
-      };
+      return response.data;
     } catch (error) {
       throw new Error(error.response?.data?.message || 'Failed to check payment status');
-    }
-  },
-
-<<<<<<< HEAD
-  // Verify payment
-  verifyPayment: async (paymentId) => {
-    try {
-      const response = await apiClient.post(`/payments/verify/${paymentId}/`);
-      return {
-        success: true,
-        data: response.data,
-        verified: response.data.verified,
-        status: response.data.status,
-        message: response.data.message || 'Payment verification completed'
-      };
-    } catch (error) {
-      throw new Error(error.response?.data?.message || 'Failed to verify payment');
-    }
-  },
-
-  // Cancel payment
-  cancelPayment: async (paymentId, reason) => {
-    try {
-      const response = await apiClient.post(`/payments/cancel/${paymentId}/`, {
-        reason: reason || 'Cancelled by user'
-      });
-      return {
-        success: true,
-        data: response.data,
-        message: response.data.message || 'Payment cancelled successfully'
-      };
-    } catch (error) {
-      throw new Error(error.response?.data?.message || 'Failed to cancel payment');
-    }
-  },
-
-  // Refund payment
-  refundPayment: async (paymentId, refundData) => {
-    try {
-      const response = await apiClient.post(`/payments/refund/${paymentId}/`, {
-        amount: refundData.amount,
-        reason: refundData.reason,
-        refund_method: refundData.method || 'original'
-      });
-      return {
-        success: true,
-        data: response.data,
-        refund_id: response.data.refund_id,
-        message: response.data.message || 'Refund processed successfully'
-      };
-    } catch (error) {
-      throw new Error(error.response?.data?.message || 'Failed to process refund');
-    }
-  },
-
-  // ================================
-  // PAYMENT MANAGEMENT
-  // ================================
-
-  // Get all payments with filtering
-  getPayments: async (params = {}) => {
-    try {
-      const queryParams = new URLSearchParams();
-      if (params.member_id) queryParams.append('member_id', params.member_id);
-      if (params.status) queryParams.append('status', params.status);
-      if (params.payment_method) queryParams.append('payment_method', params.payment_method);
-      if (params.date_from) queryParams.append('date_from', params.date_from);
-      if (params.date_to) queryParams.append('date_to', params.date_to);
-      if (params.page) queryParams.append('page', params.page);
-      if (params.limit) queryParams.append('limit', params.limit);
-      if (params.search) queryParams.append('search', params.search);
-
-      const url = queryParams.toString() 
-        ? `/payments/?${queryParams.toString()}`
-        : '/payments/';
-
-      const response = await apiClient.get(url);
-      return {
-        success: true,
-        data: response.data.results || response.data,
-        count: response.data.count,
-        next: response.data.next,
-        previous: response.data.previous,
-        total_revenue: response.data.total_revenue,
-        total_pending: response.data.total_pending
-      };
-    } catch (error) {
-      throw new Error(error.response?.data?.message || 'Failed to fetch payments');
-    }
-  },
-
-  // Get payment details
-  getPayment: async (paymentId) => {
-    try {
-      const response = await apiClient.get(`/payments/${paymentId}/`);
-      return {
-        success: true,
-        data: response.data
-      };
-    } catch (error) {
-      throw new Error(error.response?.data?.message || 'Failed to fetch payment details');
     }
   },
 
   // Get payment history for a member
   getPaymentHistory: async (memberId, params = {}) => {
     try {
-      const queryParams = new URLSearchParams();
-      if (params.limit) queryParams.append('limit', params.limit);
-      if (params.status) queryParams.append('status', params.status);
-      if (params.date_from) queryParams.append('date_from', params.date_from);
-      if (params.date_to) queryParams.append('date_to', params.date_to);
-
-      const url = queryParams.toString()
-        ? `/payments/history/${memberId}/?${queryParams.toString()}`
-        : `/payments/history/${memberId}/`;
-
-      const response = await apiClient.get(url);
-      return {
-        success: true,
-        data: response.data,
-        payments: response.data.payments,
-        total_paid: response.data.total_paid,
-        total_pending: response.data.total_pending,
-        payment_count: response.data.payment_count
-      };
-=======
-  // Get payment history for a member
-  getPaymentHistory: async (memberId, params = {}) => {
-    try {
       const response = await apiClient.get(`/payments/history/${memberId}/`, { params });
       return response.data;
     } catch (error) {
@@ -249,144 +46,32 @@
     try {
       const response = await apiClient.get('/payments/history/', { params });
       return response.data;
->>>>>>> c8e7474b
     } catch (error) {
       throw new Error(error.response?.data?.message || 'Failed to fetch payment history');
-    }
-  },
-
-  // Record manual payment
-  recordManualPayment: async (paymentData) => {
-    try {
-      const response = await apiClient.post('/payments/manual/', {
-        member_id: paymentData.memberId,
-        membership_id: paymentData.membershipId,
-        amount: paymentData.amount,
-        payment_method: paymentData.paymentMethod || 'cash',
-        reference_number: paymentData.referenceNumber,
-        notes: paymentData.notes,
-        payment_date: paymentData.paymentDate || new Date().toISOString(),
-        recorded_by: paymentData.recordedBy
-      });
-      return {
-        success: true,
-        data: response.data,
-        payment_id: response.data.payment_id,
-        message: response.data.message || 'Manual payment recorded successfully'
-      };
-    } catch (error) {
-      throw new Error(error.response?.data?.message || 'Failed to record manual payment');
-    }
-  },
-
-  // ================================
-  // INVOICES AND RECEIPTS
-  // ================================
-
-  // Generate invoice
-  generateInvoice: async (invoiceData) => {
-    try {
-      const response = await apiClient.post('/payments/invoices/generate/', {
-        member_id: invoiceData.memberId,
-        membership_id: invoiceData.membershipId,
-        amount: invoiceData.amount,
-        due_date: invoiceData.dueDate,
-        description: invoiceData.description,
-        items: invoiceData.items || [],
-        notes: invoiceData.notes
-      });
-      return {
-        success: true,
-        data: response.data,
-        invoice_id: response.data.invoice_id,
-        invoice_number: response.data.invoice_number,
-        invoice_url: response.data.invoice_url,
-        message: response.data.message || 'Invoice generated successfully'
-      };
-    } catch (error) {
-      throw new Error(error.response?.data?.message || 'Failed to generate invoice');
-    }
-  },
-
-  // Send invoice
-  sendInvoice: async (invoiceId, emailData = {}) => {
-    try {
-      const response = await apiClient.post(`/payments/invoices/${invoiceId}/send/`, {
-        email: emailData.email,
-        subject: emailData.subject,
-        message: emailData.message
-      });
-      return {
-        success: true,
-        message: response.data.message || 'Invoice sent successfully'
-      };
-    } catch (error) {
-      throw new Error(error.response?.data?.message || 'Failed to send invoice');
     }
   },
 
   // Generate receipt
   generateReceipt: async (paymentId) => {
     try {
-      const response = await apiClient.post('/payments/receipts/generate/', {
-        payment_id: paymentId
-      });
-      return {
-        success: true,
-        data: response.data,
-        receipt_id: response.data.receipt_id,
-        receipt_number: response.data.receipt_number,
-        receipt_url: response.data.receipt_url,
-        message: response.data.message || 'Receipt generated successfully'
-      };
+      const response = await apiClient.get(`/payments/receipt/${paymentId}/`);
+      return response.data;
     } catch (error) {
       throw new Error(error.response?.data?.message || 'Failed to generate receipt');
     }
   },
-
-  // Email receipt
-  emailReceipt: async (receiptId, email) => {
-    try {
-      const response = await apiClient.post(`/payments/receipts/${receiptId}/email/`, {
-        email: email
-      });
-      return {
-        success: true,
-        message: response.data.message || 'Receipt emailed successfully'
-      };
-    } catch (error) {
-      throw new Error(error.response?.data?.message || 'Failed to email receipt');
-    }
-  },
-
-  // ================================
-  // PAYMENT REMINDERS
-  // ================================
 
   // Send payment reminder
   sendPaymentReminder: async (memberId, reminderData) => {
     try {
-      const response = await apiClient.post(`/payments/reminder/${memberId}/`, {
-        reminder_type: reminderData.type || 'overdue',
-        message: reminderData.message,
-        send_email: reminderData.sendEmail !== false,
-        send_sms: reminderData.sendSms || false,
-        schedule_date: reminderData.scheduleDate
-      });
-      return {
-        success: true,
-        data: response.data,
-        message: response.data.message || 'Payment reminder sent successfully'
-      };
+      const response = await apiClient.post(`/payments/reminder/${memberId}/`, reminderData);
+      return response.data;
     } catch (error) {
       throw new Error(error.response?.data?.message || 'Failed to send payment reminder');
     }
   },
 
   // Send bulk payment reminders
-<<<<<<< HEAD
-  sendBulkReminders: async (reminderData) => {
-=======
   sendBulkPaymentReminders: async (memberIds, reminderData) => {
     try {
       const response = await apiClient.post('/payments/reminder/bulk/', {
@@ -401,170 +86,10 @@
 
   // Record manual payment
   recordManualPayment: async (paymentData) => {
->>>>>>> c8e7474b
-    try {
-      const response = await apiClient.post('/payments/reminders/bulk/', {
-        member_ids: reminderData.memberIds,
-        reminder_type: reminderData.type || 'overdue',
-        message: reminderData.message,
-        send_email: reminderData.sendEmail !== false,
-        send_sms: reminderData.sendSms || false
-      });
-      return {
-        success: true,
-        data: response.data,
-        sent_count: response.data.sent_count,
-        failed_count: response.data.failed_count,
-        message: response.data.message || 'Bulk reminders sent successfully'
-      };
-    } catch (error) {
-<<<<<<< HEAD
-      throw new Error(error.response?.data?.message || 'Failed to send bulk reminders');
-    }
-  },
-
-  // Get payment reminders
-  getReminders: async (params = {}) => {
-    try {
-      const queryParams = new URLSearchParams();
-      if (params.member_id) queryParams.append('member_id', params.member_id);
-      if (params.status) queryParams.append('status', params.status);
-      if (params.page) queryParams.append('page', params.page);
-      if (params.limit) queryParams.append('limit', params.limit);
-
-      const url = queryParams.toString()
-        ? `/payments/reminders/?${queryParams.toString()}`
-        : '/payments/reminders/';
-
-      const response = await apiClient.get(url);
-      return {
-        success: true,
-        data: response.data.results || response.data,
-        count: response.data.count
-      };
-    } catch (error) {
-      throw new Error(error.response?.data?.message || 'Failed to fetch reminders');
-    }
-  },
-
-  // ================================
-  // ANALYTICS AND REPORTS
-  // ================================
-
-  // Get payment analytics
-  getPaymentAnalytics: async (params = {}) => {
-    try {
-      const queryParams = new URLSearchParams();
-      if (params.period) queryParams.append('period', params.period);
-      if (params.date_from) queryParams.append('date_from', params.date_from);
-      if (params.date_to) queryParams.append('date_to', params.date_to);
-      if (params.group_by) queryParams.append('group_by', params.group_by);
-
-      const url = queryParams.toString()
-        ? `/payments/analytics/?${queryParams.toString()}`
-        : '/payments/analytics/';
-
-      const response = await apiClient.get(url);
-      return {
-        success: true,
-        data: response.data
-      };
-    } catch (error) {
-      throw new Error(error.response?.data?.message || 'Failed to fetch payment analytics');
-    }
-  },
-
-  // Get revenue reports
-  getRevenueReport: async (params = {}) => {
-    try {
-      const queryParams = new URLSearchParams();
-      if (params.period) queryParams.append('period', params.period);
-      if (params.date_from) queryParams.append('date_from', params.date_from);
-      if (params.date_to) queryParams.append('date_to', params.date_to);
-
-      const url = queryParams.toString()
-        ? `/payments/reports/revenue/?${queryParams.toString()}`
-        : '/payments/reports/revenue/';
-
-      const response = await apiClient.get(url);
-      return {
-        success: true,
-        data: response.data
-      };
-    } catch (error) {
-      throw new Error(error.response?.data?.message || 'Failed to fetch revenue report');
-    }
-  },
-
-  // ================================
-  // UTILITY METHODS
-  // ================================
-
-  // Format currency
-  formatCurrency: (amount, currency = 'KES') => {
-    return new Intl.NumberFormat('en-KE', {
-      style: 'currency',
-      currency: currency,
-      minimumFractionDigits: 0
-    }).format(amount);
-  },
-
-  // Get payment status badge class
-  getStatusBadgeClass: (status) => {
-    const statusClasses = {
-      'completed': 'bg-green-100 text-green-800',
-      'pending': 'bg-yellow-100 text-yellow-800',
-      'processing': 'bg-blue-100 text-blue-800',
-      'failed': 'bg-red-100 text-red-800',
-      'cancelled': 'bg-gray-100 text-gray-800',
-      'refunded': 'bg-purple-100 text-purple-800',
-      'overdue': 'bg-red-100 text-red-800',
-      'paid': 'bg-green-100 text-green-800'
-    };
-    return statusClasses[status] || 'bg-gray-100 text-gray-800';
-  },
-
-  // Get payment method display name
-  getPaymentMethodName: (method) => {
-    const methodNames = {
-      'mpesa': 'M-Pesa',
-      'card': 'Credit/Debit Card',
-      'bank_transfer': 'Bank Transfer',
-      'cash': 'Cash',
-      'cheque': 'Cheque',
-      'other': 'Other'
-    };
-    return methodNames[method] || method;
-  },
-
-  // Validate payment amount
-  validatePaymentAmount: (amount, minAmount = 1, maxAmount = 1000000) => {
-    const numAmount = parseFloat(amount);
-    if (isNaN(numAmount)) {
-      return { valid: false, message: 'Invalid amount format' };
-    }
-    if (numAmount < minAmount) {
-      return { valid: false, message: `Amount must be at least ${minAmount}` };
-    }
-    if (numAmount > maxAmount) {
-      return { valid: false, message: `Amount cannot exceed ${maxAmount}` };
-    }
-    return { valid: true };
-  },
-
-  // Validate phone number for M-Pesa
-  validateMpesaPhone: (phoneNumber) => {
-    const cleanPhone = phoneNumber.replace(/\s+/g, '');
-    const kenyanPhonePattern = /^(?:254|\+254|0)?([17]\d{8})$/;
-    const match = cleanPhone.match(kenyanPhonePattern);
-    
-    if (!match) {
-      return { valid: false, message: 'Invalid Kenyan phone number format' };
-    }
-    
-    const normalizedPhone = `254${match[1]}`;
-    return { valid: true, phone: normalizedPhone };
-=======
+    try {
+      const response = await apiClient.post('/payments/manual/', paymentData);
+      return response.data;
+    } catch (error) {
       throw new Error(error.response?.data?.error || 'Failed to record manual payment');
     }
   },
@@ -667,7 +192,6 @@
       isValid: Object.keys(errors).length === 0,
       errors
     };
->>>>>>> c8e7474b
   }
 };
 
