import React, { useState, useEffect, useCallback } from 'react';
import Button from '../ui/Button';
import { useApiMutation } from '../../hooks/useApi';
import { memberService } from '../../services/memberService';
import attendanceService from '../../services/attendanceService';

const CheckInForm = ({ onSubmit, onCancel }) => {
  const [searchQuery, setSearchQuery] = useState('');
  const [selectedMember, setSelectedMember] = useState(null);
  const [searchResults, setSearchResults] = useState([]);
  const [isSubmitting, setIsSubmitting] = useState(false);
  const [error, setError] = useState('');
  const [successMessage, setSuccessMessage] = useState('');
  const [currentTime, setCurrentTime] = useState(new Date());
  const [alreadyCheckedIn, setAlreadyCheckedIn] = useState(null);

  // Use separate mutations for search only (check-in moved to attendance service)
  const { mutate: searchMembers, loading: isSearching } = useApiMutation(memberService.searchMembers);

  // Debounce hook for search optimization
  const useDebounce = (value, delay) => {
    const [debouncedValue, setDebouncedValue] = useState(value);
    
    useEffect(() => {
      const handler = setTimeout(() => {
        setDebouncedValue(value);
      }, delay);
      
      return () => clearTimeout(handler);
    }, [value, delay]);
    
    return debouncedValue;
  };

  useEffect(() => {
    const timerId = setInterval(() => {
      setCurrentTime(new Date());
    }, 1000);

    // Clean up the interval when the component unmounts
    return () => {
      clearInterval(timerId);
    };
  }, []);

  const debouncedSearchQuery = useDebounce(searchQuery, 500);

  // Handle search input changes
  const handleSearchChange = (e) => {
    setSearchQuery(e.target.value);
    setError('');
    setSuccessMessage('');
    setAlreadyCheckedIn(null);
    if (selectedMember) {
      setSelectedMember(null); // Clear selection when user starts typing again
    }
  };

  // Handle member selection from dropdown
  const handleMemberSelect = async (member) => {
    setSelectedMember(member);
    setSearchQuery(`${member.first_name} ${member.last_name}`);
    setSearchResults([]);
    setError('');
    setSuccessMessage('');
    setAlreadyCheckedIn(null);
    
    // Check if member is already checked in
    try {
      const memberStatus = await attendanceService.getMemberStatus(member.id);
      if (memberStatus.data.member.is_active) {
        const activeLogs = memberStatus.data.active_checkins || [];
        const activeLog = activeLogs[0];
        if (activeLog) {
          setAlreadyCheckedIn({
            member: member,
            currentCheckin: {
              id: activeLog.id,
              check_in_time: activeLog.checkInTime,
              visit_type: activeLog.visitType
            }
          });
        }
      }
    } catch (error) {
      console.error('Failed to get member status:', error);
      // Don't show error for status check failure, just proceed
    }
  };

  // Clear selected member
  const clearSelection = () => {
    setSelectedMember(null);
    setSearchQuery('');
    setSearchResults([]);
    setError('');
    setSuccessMessage('');
    setAlreadyCheckedIn(null);
  };

  // FIXED: Proper search function with error handling and query caching
  const [searchCache, setSearchCache] = useState(new Map());
  
  const performSearch = useCallback(async (query) => {
    if (!query.trim() || query.length < 2) {
      setSearchResults([]);
      return;
    }

    // Check cache first
    if (searchCache.has(query)) {
      setSearchResults(searchCache.get(query));
      return;
    }

    try {
      const response = await searchMembers(query);
      const results = response?.results || [];
      
      // Cache the results
      setSearchCache(prev => {
        const newCache = new Map(prev);
        newCache.set(query, results);
        // Limit cache size to prevent memory issues
        if (newCache.size > 50) {
          const firstKey = newCache.keys().next().value;
          newCache.delete(firstKey);
        }
        return newCache;
      });
      
      setSearchResults(results);

      if (results.length === 0) {
        setError(`No members found matching "${query}"`);
      }

    } catch (error) {
      console.error('Search error:', error);
      setSearchResults([]);
      setError('Search failed. Please try again.');
    }
  }, [searchMembers, searchCache]);


  const handleCheckIn = async () => {
    if (!selectedMember) {
      setError('Please select a member to check in');
      return;
    }

    try {
      setIsSubmitting(true);
      setError('');
      setSuccessMessage('');
      setAlreadyCheckedIn(null);

      // Simple check-in with just member ID
      const response = await attendanceService.checkIn({
        memberId: selectedMember.id
      });

      // Show success message
      setSuccessMessage(`✅ ${selectedMember.first_name} ${selectedMember.last_name} checked in successfully!`);

      // Optional: Call parent onSubmit if needed for additional processing
      if (onSubmit) {
        const checkInData = {
          memberId: selectedMember.id,
          memberName: `${selectedMember.first_name} ${selectedMember.last_name}`,
          membershipType: selectedMember.membershipType,
          checkInTime: new Date().toISOString(),
          date: new Date().toISOString().split('T')[0],
          response: response // Include the backend response
        };
        
        await onSubmit(checkInData);
      }

      // Reset form after successful check-in with a longer delay to show success message
      setTimeout(() => {
        clearSelection();
        setSuccessMessage('');
      }, 2000);
      
    } catch (error) {
      console.error('Check-in error:', error);
      
<<<<<<< HEAD
      if (error.isAlreadyCheckedIn) {
        setAlreadyCheckedIn({
          member: selectedMember,
          currentCheckin: error.currentCheckin
        });
        setError('');
      } else {
        setError(error.message || 'Failed to check in member. Please try again.');
        setAlreadyCheckedIn(null);
=======
      // Handle specific error cases
      if (error.message && error.message.includes('already checked in')) {
        setError(`${selectedMember.first_name} ${selectedMember.last_name} is already checked in today.`);
      } else {
        setError(error.message || 'Failed to check in member. Please try again.');
>>>>>>> c8e7474b
      }
    } finally {
      setIsSubmitting(false);
    }
  };

<<<<<<< HEAD

  // FIXED: Debounced search effect with proper cleanup and minimum length
=======
  // FIXED: Debounced search effect with proper cleanup and minimum 2 characters
>>>>>>> c8e7474b
  useEffect(() => {
    if (debouncedSearchQuery && debouncedSearchQuery.length >= 2 && !selectedMember) {
      performSearch(debouncedSearchQuery);
    } else if (!debouncedSearchQuery || debouncedSearchQuery.length < 2) {
      setSearchResults([]);
      if (debouncedSearchQuery && debouncedSearchQuery.length < 2) {
        setError('Please enter at least 2 characters to search');
      } else {
        setError('');
      }
    }
  }, [debouncedSearchQuery, selectedMember, performSearch]);

  return (
    <div className="max-w-lg mx-auto bg-white p-8 rounded-xl shadow-lg">
      <div className="mb-6">
        <h2 className="text-2xl font-bold text-gray-900 mb-2">Member Check-In</h2>
        <p className="text-gray-600">Search for a member to check them in</p>
      </div>

      <div className="space-y-6">
        {/* Error Display */}
        {error && (
          <div className="bg-red-50 border border-red-200 rounded-lg p-4">
            <div className="flex">
              <div className="flex-shrink-0">
                <svg className="h-5 w-5 text-red-400" viewBox="0 0 20 20" fill="currentColor">
                  <path fillRule="evenodd" d="M10 18a8 8 0 100-16 8 8 0 000 16zM8.707 7.293a1 1 0 00-1.414 1.414L8.586 10l-1.293 1.293a1 1 0 101.414 1.414L10 11.414l1.293 1.293a1 1 0 001.414-1.414L11.414 10l1.293-1.293a1 1 0 00-1.414-1.414L10 8.586 8.707 7.293z" clipRule="evenodd" />
                </svg>
              </div>
              <div className="ml-3">
                <p className="text-sm text-red-800">{error}</p>
              </div>
            </div>
          </div>
        )}

        {/* Success Message */}
        {successMessage && (
          <div className="bg-green-50 border-2 border-green-200 rounded-lg p-6 text-center animate-pulse">
            <div className="flex flex-col items-center">
              <div className="flex-shrink-0 mb-3">
                <svg className="h-12 w-12 text-green-500" viewBox="0 0 20 20" fill="currentColor">
                  <path fillRule="evenodd" d="M10 18a8 8 0 100-16 8 8 0 000 16zm3.707-9.293a1 1 0 00-1.414-1.414L9 10.586 7.707 9.293a1 1 0 00-1.414 1.414l2 2a1 1 0 001.414 0l4-4z" clipRule="evenodd" />
                </svg>
              </div>
              <div>
                <h3 className="text-lg font-medium text-green-800 mb-1">Check-in Successful!</h3>
                <p className="text-sm text-green-700">{successMessage}</p>
              </div>
            </div>
          </div>
        )}

        {/* Already Checked In Message */}
        {alreadyCheckedIn && (
          <div className="bg-blue-50 border border-blue-200 rounded-lg p-4">
            <div className="flex">
              <div className="flex-shrink-0">
                <svg className="h-5 w-5 text-blue-400" viewBox="0 0 20 20" fill="currentColor">
                  <path fillRule="evenodd" d="M18 10a8 8 0 11-16 0 8 8 0 0116 0zm-7-4a1 1 0 11-2 0 1 1 0 012 0zM9 9a1 1 0 000 2v3a1 1 0 001 1h1a1 1 0 100-2v-3a1 1 0 00-1-1H9z" clipRule="evenodd" />
                </svg>
              </div>
              <div className="ml-3">
                <h3 className="text-sm font-medium text-blue-800 mb-2">
                  Already Checked In
                </h3>
                <p className="text-sm text-blue-700">
                  <strong>{alreadyCheckedIn.member.first_name} {alreadyCheckedIn.member.last_name}</strong> is already checked in today at {' '}
                  {alreadyCheckedIn.currentCheckin?.check_in_time ? 
                    new Date(alreadyCheckedIn.currentCheckin.check_in_time).toLocaleTimeString() : 
                    'Unknown time'
                  }.
                </p>
              </div>
            </div>
          </div>
        )}

        {/* Search Input - Hide when showing success message */}
        {!successMessage && (
          <div className="relative">
            <label htmlFor="memberSearch" className="block text-sm font-medium text-gray-700 mb-2">
              Search Member
            </label>
            <input
              type="text"
              id="memberSearch"
              value={searchQuery}
              onChange={handleSearchChange}
              className="w-full px-4 py-3 border border-gray-300 rounded-lg focus:outline-none focus:ring-2 focus:ring-blue-500"
              placeholder="Type at least 2 characters to search..."
              disabled={isSubmitting}
            />
            
            {/* Search Results Dropdown */}
            {searchResults.length > 0 && !selectedMember && (
              <div className="absolute z-10 w-full mt-1 bg-white border border-gray-300 rounded-lg shadow-lg max-h-60 overflow-y-auto">
                {searchResults.map((member) => (
                  <div
                    key={member.id}
                    onClick={() => handleMemberSelect(member)}
                    className="px-4 py-3 hover:bg-gray-50 cursor-pointer border-b border-gray-100 last:border-b-0"
                  >
                    <div className="flex justify-between items-start">
                      <div>
                        <p className="font-medium text-gray-900">
                          {member.first_name} {member.last_name}
                        </p>
                        <p className="text-sm text-gray-600">{member.email}</p>
                        <p className="text-xs text-gray-500">ID: {member.id}</p>
                      </div>
                      <div className="text-right">
                        <span className={`inline-block px-2 py-1 text-xs rounded-full ${
                          member.membership_type === 'indoor' ? 'bg-blue-100 text-blue-800' :
                          member.membership_type === 'outdoor' ? 'bg-green-100 text-green-800' :
                          'bg-purple-100 text-purple-800'
                        }`}>
                          {member.membership_type}
                        </span>
                        <div className="mt-1">
                          <span className={`inline-block px-2 py-1 text-xs rounded-full ${
                            member.status === 'active' ? 'bg-green-100 text-green-800' : 'bg-red-100 text-red-800'
                          }`}>
                            {member.status === 'active' ? 'Active' : 'Inactive'}
                          </span>
                        </div>
                      </div>
                    </div>
                  </div>
                ))}
              </div>
            )}

            {/* Loading indicator */}
            {(isSearching || isSubmitting) && (
              <div className="absolute right-3 top-11 transform -translate-y-1/2">
                <div className="animate-spin rounded-full h-5 w-5 border-b-2 border-blue-500"></div>
              </div>
            )}
          </div>
        )}

        {/* Selected Member Details - Hide when showing success message */}
        {selectedMember && !successMessage && (
          <div className="bg-gray-50 rounded-lg p-4">
            <div className="flex justify-between items-start mb-4">
              <h3 className="text-lg font-medium text-gray-900">Selected Member</h3>
              <button
                onClick={clearSelection}
                className="text-gray-400 hover:text-gray-600"
                disabled={isSubmitting}
              >
                <svg className="w-5 h-5" fill="none" stroke="currentColor" viewBox="0 0 24 24">
                  <path strokeLinecap="round" strokeLinejoin="round" strokeWidth={2} d="M6 18L18 6M6 6l12 12" />
                </svg>
              </button>
            </div>
            
            <div className="space-y-2">
              <div className="flex justify-between">
                <span className="text-sm text-gray-600">Name:</span>
                <span className="text-sm font-medium text-gray-900">
                  {selectedMember.first_name} {selectedMember.last_name}
                </span>
              </div>
              <div className="flex justify-between">
                <span className="text-sm text-gray-600">Member ID:</span>
                <span className="text-sm font-medium text-gray-900">{selectedMember.id}</span>
              </div>
              <div className="flex justify-between">
                <span className="text-sm text-gray-600">Email:</span>
                <span className="text-sm font-medium text-gray-900">{selectedMember.email}</span>
              </div>
              <div className="flex justify-between">
                <span className="text-sm text-gray-600">Membership:</span>
                <span className={`text-sm font-medium px-2 py-1 rounded-full ${
                  selectedMember.membership_type === 'indoor' ? 'bg-blue-100 text-blue-800' :
                  selectedMember.membership_type === 'outdoor' ? 'bg-green-100 text-green-800' :
                  'bg-purple-100 text-purple-800'
                }`}>
                  {selectedMember.membership_type}
                </span>
              </div>
              <div className="flex justify-between">
                <span className="text-sm text-gray-600">Status:</span>
                <span className={`text-sm font-medium px-2 py-1 rounded-full ${
                  selectedMember.status === 'active' ? 'bg-green-100 text-green-800' : 'bg-red-100 text-red-800'
                }`}>
                  {selectedMember.status === 'active' ? 'Active' : 'Inactive'}
                </span>
              </div>
            </div>
          </div>
        )}

        {/* Check-in Time Display - Hide when showing success message */}
        {selectedMember && !successMessage && (
          <div className="bg-blue-50 rounded-lg p-4">
            <h4 className="text-sm font-medium text-blue-900 mb-2">Check-in Details</h4>
            <div className="space-y-1">
              <div className="flex justify-between">
                <span className="text-sm text-blue-700">Date:</span>
                <span className="text-sm font-medium text-blue-900">
                  {currentTime.toLocaleDateString()}
                </span>
              </div>
              <div className="flex justify-between">
                <span className="text-sm text-blue-700">Time:</span>
                <span className="text-sm font-medium text-blue-900">
                  {currentTime.toLocaleTimeString()}
                </span>
              </div>
            </div>
          </div>
        )}

        {/* Ready to Check-in Message - Hide when showing success message or already checked in */}
        {selectedMember && selectedMember.status === 'active' && !successMessage && !alreadyCheckedIn && (
          <div className="bg-green-50 border border-green-200 rounded-lg p-4">
            <div className="flex">
              <div className="flex-shrink-0">
                <svg className="h-5 w-5 text-green-400" viewBox="0 0 20 20" fill="currentColor">
                  <path fillRule="evenodd" d="M10 18a8 8 0 100-16 8 8 0 000 16zm3.707-9.293a1 1 0 00-1.414-1.414L9 10.586 7.707 9.293a1 1 0 00-1.414 1.414l2 2a1 1 0 001.414 0l4-4z" clipRule="evenodd" />
                </svg>
              </div>
              <div className="ml-3">
                <p className="text-sm text-green-800">
                  Ready to check in <strong>{selectedMember.first_name} {selectedMember.last_name}</strong>
                </p>
              </div>
            </div>
          </div>
        )}

        {/* Form Actions */}
        <div className="flex justify-end space-x-4 pt-4">
          <Button
            type="button"
            variant="outline"
            onClick={onCancel}
            disabled={isSubmitting}
          >
            {successMessage ? 'Close' : 'Cancel'}
          </Button>
          {/* Show different button states based on current state */}
          {successMessage ? (
            <Button
              type="button"
              variant="primary"
              onClick={() => {
                clearSelection();
                setSuccessMessage('');
              }}
              className="min-w-32"
            >
              Check In Another Member
            </Button>
          ) : (
            <Button
              type="button"
              variant="primary"
              onClick={handleCheckIn}
              disabled={isSubmitting || alreadyCheckedIn || !selectedMember}
              className="min-w-32"
            >
{isSubmitting ? 'Checking In...' : alreadyCheckedIn ? 'Already Checked In' : 'Check In Member'}
            </Button>
          )}
        </div>
      </div>
    </div>
  );
};

export default CheckInForm;<|MERGE_RESOLUTION|>--- conflicted
+++ resolved
@@ -12,7 +12,6 @@
   const [error, setError] = useState('');
   const [successMessage, setSuccessMessage] = useState('');
   const [currentTime, setCurrentTime] = useState(new Date());
-  const [alreadyCheckedIn, setAlreadyCheckedIn] = useState(null);
 
   // Use separate mutations for search only (check-in moved to attendance service)
   const { mutate: searchMembers, loading: isSearching } = useApiMutation(memberService.searchMembers);
@@ -43,49 +42,21 @@
     };
   }, []);
 
-  const debouncedSearchQuery = useDebounce(searchQuery, 500);
+  const debouncedSearchQuery = useDebounce(searchQuery, 300);
 
   // Handle search input changes
   const handleSearchChange = (e) => {
     setSearchQuery(e.target.value);
     setError('');
     setSuccessMessage('');
-    setAlreadyCheckedIn(null);
-    if (selectedMember) {
-      setSelectedMember(null); // Clear selection when user starts typing again
-    }
   };
 
   // Handle member selection from dropdown
-  const handleMemberSelect = async (member) => {
+  const handleMemberSelect = (member) => {
     setSelectedMember(member);
     setSearchQuery(`${member.first_name} ${member.last_name}`);
     setSearchResults([]);
     setError('');
-    setSuccessMessage('');
-    setAlreadyCheckedIn(null);
-    
-    // Check if member is already checked in
-    try {
-      const memberStatus = await attendanceService.getMemberStatus(member.id);
-      if (memberStatus.data.member.is_active) {
-        const activeLogs = memberStatus.data.active_checkins || [];
-        const activeLog = activeLogs[0];
-        if (activeLog) {
-          setAlreadyCheckedIn({
-            member: member,
-            currentCheckin: {
-              id: activeLog.id,
-              check_in_time: activeLog.checkInTime,
-              visit_type: activeLog.visitType
-            }
-          });
-        }
-      }
-    } catch (error) {
-      console.error('Failed to get member status:', error);
-      // Don't show error for status check failure, just proceed
-    }
   };
 
   // Clear selected member
@@ -95,40 +66,22 @@
     setSearchResults([]);
     setError('');
     setSuccessMessage('');
-    setAlreadyCheckedIn(null);
-  };
-
-  // FIXED: Proper search function with error handling and query caching
-  const [searchCache, setSearchCache] = useState(new Map());
-  
+  };
+
+  // FIXED: Proper search function with error handling
   const performSearch = useCallback(async (query) => {
-    if (!query.trim() || query.length < 2) {
+    if (!query.trim()) {
       setSearchResults([]);
       return;
     }
 
-    // Check cache first
-    if (searchCache.has(query)) {
-      setSearchResults(searchCache.get(query));
-      return;
-    }
-
     try {
+      
       const response = await searchMembers(query);
+      
+
+      // Handle the response from your Django backend
       const results = response?.results || [];
-      
-      // Cache the results
-      setSearchCache(prev => {
-        const newCache = new Map(prev);
-        newCache.set(query, results);
-        // Limit cache size to prevent memory issues
-        if (newCache.size > 50) {
-          const firstKey = newCache.keys().next().value;
-          newCache.delete(firstKey);
-        }
-        return newCache;
-      });
-      
       setSearchResults(results);
 
       if (results.length === 0) {
@@ -140,7 +93,7 @@
       setSearchResults([]);
       setError('Search failed. Please try again.');
     }
-  }, [searchMembers, searchCache]);
+  }, [searchMembers]);
 
 
   const handleCheckIn = async () => {
@@ -153,7 +106,6 @@
       setIsSubmitting(true);
       setError('');
       setSuccessMessage('');
-      setAlreadyCheckedIn(null);
 
       // Simple check-in with just member ID
       const response = await attendanceService.checkIn({
@@ -161,7 +113,7 @@
       });
 
       // Show success message
-      setSuccessMessage(`✅ ${selectedMember.first_name} ${selectedMember.last_name} checked in successfully!`);
+      setSuccessMessage(response?.message || 'Member checked in successfully!');
 
       // Optional: Call parent onSubmit if needed for additional processing
       if (onSubmit) {
@@ -177,44 +129,27 @@
         await onSubmit(checkInData);
       }
 
-      // Reset form after successful check-in with a longer delay to show success message
+      // Reset form after successful check-in
       setTimeout(() => {
         clearSelection();
         setSuccessMessage('');
-      }, 2000);
+      }, 3000);
       
     } catch (error) {
       console.error('Check-in error:', error);
       
-<<<<<<< HEAD
-      if (error.isAlreadyCheckedIn) {
-        setAlreadyCheckedIn({
-          member: selectedMember,
-          currentCheckin: error.currentCheckin
-        });
-        setError('');
-      } else {
-        setError(error.message || 'Failed to check in member. Please try again.');
-        setAlreadyCheckedIn(null);
-=======
       // Handle specific error cases
       if (error.message && error.message.includes('already checked in')) {
         setError(`${selectedMember.first_name} ${selectedMember.last_name} is already checked in today.`);
       } else {
         setError(error.message || 'Failed to check in member. Please try again.');
->>>>>>> c8e7474b
       }
     } finally {
       setIsSubmitting(false);
     }
   };
 
-<<<<<<< HEAD
-
-  // FIXED: Debounced search effect with proper cleanup and minimum length
-=======
   // FIXED: Debounced search effect with proper cleanup and minimum 2 characters
->>>>>>> c8e7474b
   useEffect(() => {
     if (debouncedSearchQuery && debouncedSearchQuery.length >= 2 && !selectedMember) {
       performSearch(debouncedSearchQuery);
@@ -254,112 +189,84 @@
 
         {/* Success Message */}
         {successMessage && (
-          <div className="bg-green-50 border-2 border-green-200 rounded-lg p-6 text-center animate-pulse">
-            <div className="flex flex-col items-center">
-              <div className="flex-shrink-0 mb-3">
-                <svg className="h-12 w-12 text-green-500" viewBox="0 0 20 20" fill="currentColor">
+          <div className="bg-green-50 border border-green-200 rounded-lg p-4">
+            <div className="flex">
+              <div className="flex-shrink-0">
+                <svg className="h-5 w-5 text-green-400" viewBox="0 0 20 20" fill="currentColor">
                   <path fillRule="evenodd" d="M10 18a8 8 0 100-16 8 8 0 000 16zm3.707-9.293a1 1 0 00-1.414-1.414L9 10.586 7.707 9.293a1 1 0 00-1.414 1.414l2 2a1 1 0 001.414 0l4-4z" clipRule="evenodd" />
                 </svg>
               </div>
-              <div>
-                <h3 className="text-lg font-medium text-green-800 mb-1">Check-in Successful!</h3>
-                <p className="text-sm text-green-700">{successMessage}</p>
-              </div>
-            </div>
-          </div>
-        )}
-
-        {/* Already Checked In Message */}
-        {alreadyCheckedIn && (
-          <div className="bg-blue-50 border border-blue-200 rounded-lg p-4">
-            <div className="flex">
-              <div className="flex-shrink-0">
-                <svg className="h-5 w-5 text-blue-400" viewBox="0 0 20 20" fill="currentColor">
-                  <path fillRule="evenodd" d="M18 10a8 8 0 11-16 0 8 8 0 0116 0zm-7-4a1 1 0 11-2 0 1 1 0 012 0zM9 9a1 1 0 000 2v3a1 1 0 001 1h1a1 1 0 100-2v-3a1 1 0 00-1-1H9z" clipRule="evenodd" />
-                </svg>
-              </div>
               <div className="ml-3">
-                <h3 className="text-sm font-medium text-blue-800 mb-2">
-                  Already Checked In
-                </h3>
-                <p className="text-sm text-blue-700">
-                  <strong>{alreadyCheckedIn.member.first_name} {alreadyCheckedIn.member.last_name}</strong> is already checked in today at {' '}
-                  {alreadyCheckedIn.currentCheckin?.check_in_time ? 
-                    new Date(alreadyCheckedIn.currentCheckin.check_in_time).toLocaleTimeString() : 
-                    'Unknown time'
-                  }.
-                </p>
-              </div>
-            </div>
-          </div>
-        )}
-
-        {/* Search Input - Hide when showing success message */}
-        {!successMessage && (
-          <div className="relative">
-            <label htmlFor="memberSearch" className="block text-sm font-medium text-gray-700 mb-2">
-              Search Member
-            </label>
-            <input
-              type="text"
-              id="memberSearch"
-              value={searchQuery}
-              onChange={handleSearchChange}
-              className="w-full px-4 py-3 border border-gray-300 rounded-lg focus:outline-none focus:ring-2 focus:ring-blue-500"
-              placeholder="Type at least 2 characters to search..."
-              disabled={isSubmitting}
-            />
-            
-            {/* Search Results Dropdown */}
-            {searchResults.length > 0 && !selectedMember && (
-              <div className="absolute z-10 w-full mt-1 bg-white border border-gray-300 rounded-lg shadow-lg max-h-60 overflow-y-auto">
-                {searchResults.map((member) => (
-                  <div
-                    key={member.id}
-                    onClick={() => handleMemberSelect(member)}
-                    className="px-4 py-3 hover:bg-gray-50 cursor-pointer border-b border-gray-100 last:border-b-0"
-                  >
-                    <div className="flex justify-between items-start">
-                      <div>
-                        <p className="font-medium text-gray-900">
-                          {member.first_name} {member.last_name}
-                        </p>
-                        <p className="text-sm text-gray-600">{member.email}</p>
-                        <p className="text-xs text-gray-500">ID: {member.id}</p>
-                      </div>
-                      <div className="text-right">
+                <p className="text-sm text-green-800">{successMessage}</p>
+              </div>
+            </div>
+          </div>
+        )}
+
+        {/* Search Input */}
+        <div className="relative">
+          <label htmlFor="memberSearch" className="block text-sm font-medium text-gray-700 mb-2">
+            Search Member
+          </label>
+          <input
+            type="text"
+            id="memberSearch"
+            value={searchQuery}
+            onChange={handleSearchChange}
+            className="w-full px-4 py-3 border border-gray-300 rounded-lg focus:outline-none focus:ring-2 focus:ring-blue-500"
+            placeholder="Enter name, email, or member ID"
+            disabled={isSubmitting}
+          />
+          
+          {/* Search Results Dropdown */}
+          {searchResults.length > 0 && !selectedMember && (
+            <div className="absolute z-10 w-full mt-1 bg-white border border-gray-300 rounded-lg shadow-lg max-h-60 overflow-y-auto">
+              {searchResults.map((member) => (
+                <div
+                  key={member.id}
+                  onClick={() => handleMemberSelect(member)}
+                  className="px-4 py-3 hover:bg-gray-50 cursor-pointer border-b border-gray-100 last:border-b-0"
+                >
+                  <div className="flex justify-between items-start">
+                    <div>
+                      <p className="font-medium text-gray-900">
+                        {member.first_name} {member.last_name}
+                      </p>
+                      <p className="text-sm text-gray-600">{member.email}</p>
+                      <p className="text-xs text-gray-500">ID: {member.id}</p>
+                    </div>
+                    <div className="text-right">
+                      <span className={`inline-block px-2 py-1 text-xs rounded-full ${
+                        member.membership_type === 'indoor' ? 'bg-blue-100 text-blue-800' :
+                        member.membership_type === 'outdoor' ? 'bg-green-100 text-green-800' :
+                        'bg-purple-100 text-purple-800'
+                      }`}>
+                        {member.membership_type}
+                      </span>
+                      <div className="mt-1">
                         <span className={`inline-block px-2 py-1 text-xs rounded-full ${
-                          member.membership_type === 'indoor' ? 'bg-blue-100 text-blue-800' :
-                          member.membership_type === 'outdoor' ? 'bg-green-100 text-green-800' :
-                          'bg-purple-100 text-purple-800'
+                          member.status === 'active' ? 'bg-green-100 text-green-800' : 'bg-red-100 text-red-800'
                         }`}>
-                          {member.membership_type}
+                          {member.status === 'active' ? 'Active' : 'Inactive'}
                         </span>
-                        <div className="mt-1">
-                          <span className={`inline-block px-2 py-1 text-xs rounded-full ${
-                            member.status === 'active' ? 'bg-green-100 text-green-800' : 'bg-red-100 text-red-800'
-                          }`}>
-                            {member.status === 'active' ? 'Active' : 'Inactive'}
-                          </span>
-                        </div>
                       </div>
                     </div>
                   </div>
-                ))}
-              </div>
-            )}
-
-            {/* Loading indicator */}
-            {(isSearching || isSubmitting) && (
-              <div className="absolute right-3 top-11 transform -translate-y-1/2">
-                <div className="animate-spin rounded-full h-5 w-5 border-b-2 border-blue-500"></div>
-              </div>
-            )}
-          </div>
-        )}
-
-        {/* Selected Member Details - Hide when showing success message */}
-        {selectedMember && !successMessage && (
+                </div>
+              ))}
+            </div>
+          )}
+
+          {/* Loading indicator */}
+          {(isSearching || isSubmitting) && (
+            <div className="absolute right-3 top-11 transform -translate-y-1/2">
+              <div className="animate-spin rounded-full h-5 w-5 border-b-2 border-blue-500"></div>
+            </div>
+          )}
+        </div>
+
+        {/* Selected Member Details */}
+        {selectedMember && (
           <div className="bg-gray-50 rounded-lg p-4">
             <div className="flex justify-between items-start mb-4">
               <h3 className="text-lg font-medium text-gray-900">Selected Member</h3>
@@ -411,8 +318,8 @@
           </div>
         )}
 
-        {/* Check-in Time Display - Hide when showing success message */}
-        {selectedMember && !successMessage && (
+        {/* Check-in Time Display */}
+        {selectedMember && (
           <div className="bg-blue-50 rounded-lg p-4">
             <h4 className="text-sm font-medium text-blue-900 mb-2">Check-in Details</h4>
             <div className="space-y-1">
@@ -432,8 +339,8 @@
           </div>
         )}
 
-        {/* Ready to Check-in Message - Hide when showing success message or already checked in */}
-        {selectedMember && selectedMember.status === 'active' && !successMessage && !alreadyCheckedIn && (
+        {/* Ready to Check-in Message */}
+        {selectedMember && selectedMember.status === 'active' && !successMessage && (
           <div className="bg-green-50 border border-green-200 rounded-lg p-4">
             <div className="flex">
               <div className="flex-shrink-0">
@@ -458,32 +365,17 @@
             onClick={onCancel}
             disabled={isSubmitting}
           >
-            {successMessage ? 'Close' : 'Cancel'}
+            Cancel
           </Button>
-          {/* Show different button states based on current state */}
-          {successMessage ? (
-            <Button
-              type="button"
-              variant="primary"
-              onClick={() => {
-                clearSelection();
-                setSuccessMessage('');
-              }}
-              className="min-w-32"
-            >
-              Check In Another Member
-            </Button>
-          ) : (
-            <Button
-              type="button"
-              variant="primary"
-              onClick={handleCheckIn}
-              disabled={isSubmitting || alreadyCheckedIn || !selectedMember}
-              className="min-w-32"
-            >
-{isSubmitting ? 'Checking In...' : alreadyCheckedIn ? 'Already Checked In' : 'Check In Member'}
-            </Button>
-          )}
+          <Button
+            type="button"
+            variant="primary"
+            onClick={handleCheckIn}
+            disabled={isSubmitting}
+            className="min-w-32"
+          >
+            {isSubmitting ? 'Checking In...' : 'Check In Member'}
+          </Button>
         </div>
       </div>
     </div>
